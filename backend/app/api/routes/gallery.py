--- conflicted
+++ resolved
@@ -1,18 +1,10 @@
 from fastapi import APIRouter, Depends, HTTPException, UploadFile, File, Form
 from sqlalchemy.orm import Session
-<<<<<<< HEAD
 from app.schemas.gallery import GalleryImage, GalleryImageCreate
 from app.services.gallery import GalleryService
 from app.core.database import get_db
 from app.api.routes.auth import get_current_admin
 from app.models.user import User
-=======
-from ...schemas.gallery import GalleryImage
-from ...services.gallery import GalleryService
-from ...core.database import get_db
-from .auth import get_current_admin
-from ...models.user import User
->>>>>>> 8f9ab8ef
 from typing import List
 import os
 
