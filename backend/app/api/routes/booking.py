--- conflicted
+++ resolved
@@ -1,21 +1,12 @@
 from fastapi import APIRouter, Depends, HTTPException, status
 from sqlalchemy.orm import Session
 from typing import List
-<<<<<<< HEAD
 from app.core.database import get_db
 from app.services.booking import BookingService
-from app.schemas.booking import Booking, BookingCreate
+from app.schemas.booking import Booking, BookingCreate, BookingStatusUpdate
 from app.models.user import User, UserRole
 from app.api.routes.auth import get_current_admin, get_current_manager
-from app.services.telegram import telegram_service
-=======
-from ...core.database import get_db
-from ...services.booking import BookingService
-from ...schemas.booking import Booking, BookingCreate, BookingStatusUpdate
-from ...models.user import User, UserRole
-from .auth import get_current_admin, get_current_manager
-from ...services.telegram import telegram_service
->>>>>>> 22244b0a
+from app.services.telegram_bot import TelegramBotService
 
 router = APIRouter(prefix="/bookings", tags=["bookings"])
 
@@ -42,9 +33,6 @@
     if not booking:
         raise HTTPException(status_code=404, detail="Бронирование не найдено")
     return booking
-
-<<<<<<< HEAD
-=======
 @router.patch("/{booking_id}/status", response_model=Booking)
 async def update_booking_status(
     booking_id: int,
@@ -71,16 +59,22 @@
     service = BookingService(db)
     try:
         db_booking = service.create_booking(booking_data)
-        # Отправляем уведомление в Telegram
-        await telegram_service.send_booking_notification(booking_data.model_dump())
+        telegram_service = TelegramBotService()
+        await telegram_service.send_booking_notification(
+            message="Новое бронирование",
+            service="Студийная фотосессия",
+            date=booking_data.date.strftime('%Y-%m-%d'),
+            times=[booking_data.start_time.strftime('%H:%M'), booking_data.end_time.strftime('%H:%M')],
+            name=booking_data.client_name,
+            phone=booking_data.client_phone,
+            total_price=int(booking_data.total_price),
+            people_count=1
+        )
         return db_booking
     except HTTPException as e:
         raise e
     except Exception as e:
-        # Логируем непредвиденную ошибку
-        # logger.error(f"Unexpected error creating public booking: {e}")
         raise HTTPException(status_code=status.HTTP_500_INTERNAL_SERVER_ERROR, detail="Произошла внутренняя ошибка при создании бронирования.")
->>>>>>> 22244b0a
 
 @router.post("/", response_model=Booking)
 async def create_booking(
@@ -88,10 +82,17 @@
 ):
     service = BookingService(db)
     db_booking = service.create_booking(booking_data)
-
-    # Отправляем уведомление в Telegram
-    await telegram_service.send_booking_notification(booking_data.model_dump())
-
+    telegram_service = TelegramBotService()
+    await telegram_service.send_booking_notification(
+        message="Новое бронирование (админ)",
+        service="Студийная фотосессия",
+        date=booking_data.date.strftime('%Y-%m-%d'),
+        times=[booking_data.start_time.strftime('%H:%M'), booking_data.end_time.strftime('%H:%M')],
+        name=booking_data.client_name,
+        phone=booking_data.client_phone,
+        total_price=int(booking_data.total_price),
+        people_count=1
+    )
     return db_booking
 
 
@@ -119,5 +120,4 @@
     ok = service.delete_booking(booking_id)
     if not ok:
         raise HTTPException(status_code=404, detail="Бронирование не найдено")
-
     return {"message": "Бронирование удалено"}