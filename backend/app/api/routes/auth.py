from fastapi import APIRouter, Depends, HTTPException, status
from fastapi.security import OAuth2PasswordBearer, OAuth2PasswordRequestForm
from sqlalchemy.orm import Session
from datetime import datetime, timedelta, timezone
from jose import JWTError, jwt
from typing import List, Optional
import logging

<<<<<<< HEAD
from app.core.database import get_db
from app.services.user import UserService
from app.schemas.user import UserCreate, UserResponse, UserUpdate, UserLogin
from app.models.user import User, UserRole
from app.core.config import settings
=======
from ...core.database import get_db
from ...services.user import UserService
from ...schemas.user import UserCreate, UserResponse, UserUpdate
from ...models.user import User, UserRole
from ...core.config import get_settings, Settings
>>>>>>> 8f9ab8ef
from fastapi.responses import JSONResponse
from fastapi import Response, Cookie

logger = logging.getLogger(__name__)

router = APIRouter()
oauth2_scheme = OAuth2PasswordBearer(tokenUrl="token")


# Функции для работы с JWT токенами
def create_access_token(data: dict):
    to_encode = data.copy()
    expire = datetime.now(timezone.utc) + timedelta(
        minutes=settings.ACCESS_TOKEN_EXPIRE_MINUTES
    )
    to_encode.update({"exp": expire})
    encoded_jwt = jwt.encode(
        to_encode, settings.SECRET_KEY, algorithm=settings.ALGORITHM
    )
    return encoded_jwt

<<<<<<< HEAD
def create_refresh_token(data: dict):
=======

def create_refresh_token(data: dict, settings: Settings = Depends(get_settings)):
>>>>>>> 8f9ab8ef
    to_encode = data.copy()
    expire = datetime.now(timezone.utc) + timedelta(
        minutes=settings.REFRESH_TOKEN_EXPIRE_MINUTES
    )
    to_encode.update({"exp": expire, "type": "refresh"})
    encoded_jwt = jwt.encode(
        to_encode, settings.SECRET_KEY, algorithm=settings.ALGORITHM
    )
    return encoded_jwt


def set_refresh_cookie(response: Response, refresh_token: str):
    response.set_cookie(
        key="refresh_token",
        value=refresh_token,
        httponly=True,
        secure=True,  # Только через HTTPS в production
        samesite="lax",
        max_age=60 * 60 * 24 * 30,  # 30 дней
    )


def clear_refresh_cookie(response: Response):
    response.delete_cookie("refresh_token")

<<<<<<< HEAD
async def get_current_user(token: str = Depends(oauth2_scheme), db: Session = Depends(get_db)):
=======

async def get_current_user(
    token: str = Depends(oauth2_scheme),
    db: Session = Depends(get_db),
    settings: Settings = Depends(get_settings),
):
>>>>>>> 8f9ab8ef
    credentials_exception = HTTPException(
        status_code=status.HTTP_401_UNAUTHORIZED,
        detail="Неверные учетные данные",
        headers={"WWW-Authenticate": "Bearer"},
    )
    try:
        payload = jwt.decode(
            token, settings.SECRET_KEY, algorithms=[settings.ALGORITHM]
        )
        username: Optional[str] = payload.get("sub")
        role: Optional[str] = payload.get("role")
        if username is None or role is None:
            raise credentials_exception
    except JWTError:
        raise credentials_exception

    user_service = UserService(db)
    user = user_service.get_user_by_username(username)
    if user is None:
        raise credentials_exception
    # Если роль в токене не совпадает с ролью в БД — считаем токен недействительным
    if role and user.role.name != role:
        raise credentials_exception
    return user


async def get_current_admin(current_user=Depends(get_current_user)):
    if current_user.role != UserRole.admin:
        raise HTTPException(
            status_code=status.HTTP_403_FORBIDDEN, detail="Недостаточно прав"
        )
    return current_user


async def get_current_manager(current_user=Depends(get_current_user)):
    if current_user.role not in [UserRole.admin, UserRole.manager]:
        raise HTTPException(
            status_code=status.HTTP_403_FORBIDDEN, detail="Недостаточно прав"
        )
    return current_user


@router.post("/token")
async def login(
    form_data: OAuth2PasswordRequestForm = Depends(),
<<<<<<< HEAD
    db: Session = Depends(get_db)
=======
    db: Session = Depends(get_db),
    settings: Settings = Depends(get_settings),
>>>>>>> 8f9ab8ef
):
    user_service = UserService(db)
    user = user_service.authenticate_user(form_data.username, form_data.password)
    if not user:
        raise HTTPException(
            status_code=status.HTTP_401_UNAUTHORIZED,
            detail="Неверное имя пользователя или пароль",
            headers={"WWW-Authenticate": "Bearer"},
        )
<<<<<<< HEAD
    access_token = create_access_token(data={"sub": user.username, "role": user.role.name})
    refresh_token = create_refresh_token(data={"sub": user.username, "role": user.role.name})
=======
    access_token = create_access_token(
        data={"sub": user.username, "role": user.role.name}, settings=settings
    )
    refresh_token = create_refresh_token(
        data={"sub": user.username, "role": user.role.name}, settings=settings
    )
>>>>>>> 8f9ab8ef
    response = JSONResponse({"access_token": access_token, "token_type": "bearer"})
    set_refresh_cookie(response, refresh_token)
    # Аудит входа
    logger.info(
        f"LOGIN: user={user.username}, ip=TODO, time={datetime.now(timezone.utc)}"
    )
    return response


@router.post("/refresh")
<<<<<<< HEAD
async def refresh_token(response: Response, refresh_token: Optional[str] = Cookie(None), db: Session = Depends(get_db)):
=======
async def refresh_token(
    response: Response,
    refresh_token: Optional[str] = Cookie(None),
    db: Session = Depends(get_db),
    settings: Settings = Depends(get_settings),
):
>>>>>>> 8f9ab8ef
    if not refresh_token:
        raise HTTPException(status_code=401, detail="Refresh token отсутствует")
    try:
        payload = jwt.decode(
            refresh_token, settings.SECRET_KEY, algorithms=[settings.ALGORITHM]
        )
        if payload.get("type") != "refresh":
            raise HTTPException(
                status_code=401, detail="Недействительный refresh token"
            )
        username: Optional[str] = payload.get("sub")
        role: Optional[str] = payload.get("role")
        if username is None or role is None:
            raise HTTPException(
                status_code=401, detail="Недействительный refresh token"
            )
    except JWTError:
        raise HTTPException(status_code=401, detail="Недействительный refresh token")
    user_service = UserService(db)
    user = user_service.get_user_by_username(username)
    if user is None or user.role.name != role:
<<<<<<< HEAD
        raise HTTPException(status_code=401, detail="Пользователь не найден или роль изменилась")
    access_token = create_access_token(data={"sub": user.username, "role": user.role.name})
=======
        raise HTTPException(
            status_code=401, detail="Пользователь не найден или роль изменилась"
        )
    access_token = create_access_token(
        data={"sub": user.username, "role": user.role.name}, settings=settings
    )
>>>>>>> 8f9ab8ef
    set_refresh_cookie(response, refresh_token)  # продлеваем cookie
    # Аудит refresh
    logger.info(
        f"REFRESH: user={user.username}, ip=TODO, time={datetime.now(timezone.utc)}"
    )
    return {"access_token": access_token, "token_type": "bearer"}


@router.post("/logout")
async def logout(response: Response):
    clear_refresh_cookie(response)
    # Аудит выхода
    logger.info(f"LOGOUT: ip=TODO, time={datetime.now(timezone.utc)}")
    return {"detail": "Выход выполнен"}


@router.post("/users", response_model=UserResponse)
async def create_user(
    user_data: UserCreate,
    db: Session = Depends(get_db),
    current_user: User = Depends(get_current_admin),
):
    user_service = UserService(db)
    return user_service.create_user(user_data)


@router.get("/users", response_model=List[UserResponse])
async def get_users(
    skip: int = 0,
    limit: int = 100,
    db: Session = Depends(get_db),
    current_user: User = Depends(get_current_manager),
):
    user_service = UserService(db)
    return user_service.get_users(skip=skip, limit=limit)


@router.get("/users/me", response_model=UserResponse)
async def get_current_user_info(current_user: User = Depends(get_current_user)):
    return current_user


@router.put("/users/{user_id}", response_model=UserResponse)
async def update_user(
    user_id: int,
    user_data: UserUpdate,
    db: Session = Depends(get_db),
    current_user: User = Depends(get_current_admin),
):
    user_service = UserService(db)
    return user_service.update_user(user_id, user_data)


@router.delete("/users/{user_id}")
async def delete_user(
    user_id: int,
    db: Session = Depends(get_db),
    current_user: User = Depends(get_current_admin),
):
    user_service = UserService(db)
    return user_service.delete_user(user_id)<|MERGE_RESOLUTION|>--- conflicted
+++ resolved
@@ -5,20 +5,11 @@
 from jose import JWTError, jwt
 from typing import List, Optional
 import logging
-
-<<<<<<< HEAD
 from app.core.database import get_db
 from app.services.user import UserService
 from app.schemas.user import UserCreate, UserResponse, UserUpdate, UserLogin
 from app.models.user import User, UserRole
 from app.core.config import settings
-=======
-from ...core.database import get_db
-from ...services.user import UserService
-from ...schemas.user import UserCreate, UserResponse, UserUpdate
-from ...models.user import User, UserRole
-from ...core.config import get_settings, Settings
->>>>>>> 8f9ab8ef
 from fastapi.responses import JSONResponse
 from fastapi import Response, Cookie
 
@@ -40,12 +31,8 @@
     )
     return encoded_jwt
 
-<<<<<<< HEAD
+
 def create_refresh_token(data: dict):
-=======
-
-def create_refresh_token(data: dict, settings: Settings = Depends(get_settings)):
->>>>>>> 8f9ab8ef
     to_encode = data.copy()
     expire = datetime.now(timezone.utc) + timedelta(
         minutes=settings.REFRESH_TOKEN_EXPIRE_MINUTES
@@ -71,16 +58,8 @@
 def clear_refresh_cookie(response: Response):
     response.delete_cookie("refresh_token")
 
-<<<<<<< HEAD
+
 async def get_current_user(token: str = Depends(oauth2_scheme), db: Session = Depends(get_db)):
-=======
-
-async def get_current_user(
-    token: str = Depends(oauth2_scheme),
-    db: Session = Depends(get_db),
-    settings: Settings = Depends(get_settings),
-):
->>>>>>> 8f9ab8ef
     credentials_exception = HTTPException(
         status_code=status.HTTP_401_UNAUTHORIZED,
         detail="Неверные учетные данные",
@@ -126,12 +105,7 @@
 @router.post("/token")
 async def login(
     form_data: OAuth2PasswordRequestForm = Depends(),
-<<<<<<< HEAD
     db: Session = Depends(get_db)
-=======
-    db: Session = Depends(get_db),
-    settings: Settings = Depends(get_settings),
->>>>>>> 8f9ab8ef
 ):
     user_service = UserService(db)
     user = user_service.authenticate_user(form_data.username, form_data.password)
@@ -141,74 +115,37 @@
             detail="Неверное имя пользователя или пароль",
             headers={"WWW-Authenticate": "Bearer"},
         )
-<<<<<<< HEAD
     access_token = create_access_token(data={"sub": user.username, "role": user.role.name})
     refresh_token = create_refresh_token(data={"sub": user.username, "role": user.role.name})
-=======
-    access_token = create_access_token(
-        data={"sub": user.username, "role": user.role.name}, settings=settings
-    )
-    refresh_token = create_refresh_token(
-        data={"sub": user.username, "role": user.role.name}, settings=settings
-    )
->>>>>>> 8f9ab8ef
     response = JSONResponse({"access_token": access_token, "token_type": "bearer"})
     set_refresh_cookie(response, refresh_token)
     # Аудит входа
-    logger.info(
-        f"LOGIN: user={user.username}, ip=TODO, time={datetime.now(timezone.utc)}"
-    )
+    logger.info(f"LOGIN: user={user.username}, ip=TODO, time={datetime.now(timezone.utc)}")
     return response
 
 
 @router.post("/refresh")
-<<<<<<< HEAD
 async def refresh_token(response: Response, refresh_token: Optional[str] = Cookie(None), db: Session = Depends(get_db)):
-=======
-async def refresh_token(
-    response: Response,
-    refresh_token: Optional[str] = Cookie(None),
-    db: Session = Depends(get_db),
-    settings: Settings = Depends(get_settings),
-):
->>>>>>> 8f9ab8ef
     if not refresh_token:
         raise HTTPException(status_code=401, detail="Refresh token отсутствует")
     try:
-        payload = jwt.decode(
-            refresh_token, settings.SECRET_KEY, algorithms=[settings.ALGORITHM]
-        )
+        payload = jwt.decode(refresh_token, settings.SECRET_KEY, algorithms=[settings.ALGORITHM])
         if payload.get("type") != "refresh":
-            raise HTTPException(
-                status_code=401, detail="Недействительный refresh token"
-            )
+            raise HTTPException(status_code=401, detail="Недействительный refresh token")
         username: Optional[str] = payload.get("sub")
         role: Optional[str] = payload.get("role")
         if username is None or role is None:
-            raise HTTPException(
-                status_code=401, detail="Недействительный refresh token"
-            )
+            raise HTTPException(status_code=401, detail="Недействительный refresh token")
     except JWTError:
         raise HTTPException(status_code=401, detail="Недействительный refresh token")
     user_service = UserService(db)
     user = user_service.get_user_by_username(username)
     if user is None or user.role.name != role:
-<<<<<<< HEAD
         raise HTTPException(status_code=401, detail="Пользователь не найден или роль изменилась")
     access_token = create_access_token(data={"sub": user.username, "role": user.role.name})
-=======
-        raise HTTPException(
-            status_code=401, detail="Пользователь не найден или роль изменилась"
-        )
-    access_token = create_access_token(
-        data={"sub": user.username, "role": user.role.name}, settings=settings
-    )
->>>>>>> 8f9ab8ef
     set_refresh_cookie(response, refresh_token)  # продлеваем cookie
     # Аудит refresh
-    logger.info(
-        f"REFRESH: user={user.username}, ip=TODO, time={datetime.now(timezone.utc)}"
-    )
+    logger.info(f"REFRESH: user={user.username}, ip=TODO, time={datetime.now(timezone.utc)}")
     return {"access_token": access_token, "token_type": "bearer"}
 
 
