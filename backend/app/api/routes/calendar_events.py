from fastapi import APIRouter, Depends, HTTPException, Query
from sqlalchemy.orm import Session
from typing import List
from datetime import datetime
<<<<<<< HEAD
from app.core.database import get_db
from app.services.calendar_event import CalendarEventService
from app.schemas.calendar_event import CalendarEventCreate, CalendarEventUpdate, CalendarEventResponse
from app.models.user import User, UserRole
from app.api.routes.auth import get_current_admin, get_current_manager
from fastapi.responses import Response, StreamingResponse
import secrets
=======
from ...core.database import get_db
from ...services.calendar_event import CalendarEventService
from ...schemas.calendar_event import (
    CalendarEventCreate,
    CalendarEventUpdate,
    CalendarEventResponse,
)
from ...models.user import User
from .auth import get_current_admin, get_current_manager
from fastapi.responses import Response
>>>>>>> 8f9ab8ef
from ics import Calendar, Event as IcsEvent
from secrets import token_urlsafe
from app.models.calendar_event import CalendarEvent

router = APIRouter(
    prefix="/api/calendar-events",
    tags=["calendar-events"],
    # Отключаем автоматический редирект при отсутствии завершающего слеша
    redirect_slashes=False,
)


@router.get("/", response_model=List[CalendarEventResponse])
async def get_events(
    skip: int = 0,
    limit: int = 100,
    start_date: str = Query(None, description="Start date in YYYY-MM-DD format"),
    end_date: str = Query(None, description="End date in YYYY-MM-DD format"),
    event_status: str = None,
    db: Session = Depends(get_db),
):
    try:
        # Convert string dates to datetime objects
        start_dt = datetime.strptime(start_date, "%Y-%m-%d") if start_date else None
        end_dt = datetime.strptime(end_date, "%Y-%m-%d") if end_date else None

        service = CalendarEventService(db)
        events = service.get_events(
            skip=skip,
            limit=limit,
            start_date=start_dt,
            end_date=end_dt,
            status=event_status,
        )
        return events
    except ValueError as e:
        raise HTTPException(status_code=400, detail=f"Неверный формат даты: {str(e)}")
    except Exception as e:
        raise HTTPException(
            status_code=500, detail=f"Внутренняя ошибка сервера: {str(e)}"
        )


@router.get("/{event_id}", response_model=CalendarEventResponse)
async def get_event(
    event_id: int,
    db: Session = Depends(get_db),
    current_user: User = Depends(get_current_manager),
):
    service = CalendarEventService(db)
    event = service.get_event(event_id)
    if not event:
        raise HTTPException(status_code=404, detail="Событие не найдено")
    return event


@router.post("/", response_model=CalendarEventResponse)
async def create_event(
    event_data: CalendarEventCreate,
    db: Session = Depends(get_db),
    current_user: User = Depends(get_current_admin),
):
    service = CalendarEventService(db)
    return service.create_event(event_data)


@router.put("/{event_id}", response_model=CalendarEventResponse)
async def update_event(
    event_id: int,
    event_data: CalendarEventUpdate,
    db: Session = Depends(get_db),
    current_user: User = Depends(get_current_admin),
):
    service = CalendarEventService(db)
    event = service.update_event(event_id, event_data)
    if not event:
        raise HTTPException(status_code=404, detail="Событие не найдено")
    return event


@router.delete("/{event_id}")
async def delete_event(
    event_id: int,
    db: Session = Depends(get_db),
    current_user: User = Depends(get_current_admin),
):
    service = CalendarEventService(db)
    ok = service.delete_event(event_id)
    if not ok:
        raise HTTPException(status_code=404, detail="Событие не найдено")
    return {"message": "Событие удалено"}


@router.get("/ical/{user_id}/{token}")
async def get_ical_for_user(user_id: int, token: str, db: Session = Depends(get_db)):
    # Проверка токена пользователя (реализовать хранение токена в User)
    user = db.query(User).filter(User.id == user_id).first()
    if not user or getattr(user, "ical_token", None) != token:
        raise HTTPException(status_code=403, detail="Недействительный токен")
    events = db.query(CalendarEvent).all()
    cal = Calendar()
    for e in events:
        ics_event = IcsEvent()
        ics_event.name = e.title
        ics_event.begin = e.start_time
        ics_event.end = e.end_time
        ics_event.description = e.description or ""
        cal.events.add(ics_event)
    return Response(content=str(cal), media_type="text/calendar")


@router.get("/{event_id}/ical")
async def get_ical_for_event(event_id: int, db: Session = Depends(get_db)):
    event = db.query(CalendarEvent).filter(CalendarEvent.id == event_id).first()
    if not event:
        raise HTTPException(status_code=404, detail="Событие не найдено")
    cal = Calendar()
    ics_event = IcsEvent()
    ics_event.name = event.title
    ics_event.begin = event.start_time
    ics_event.end = event.end_time
    ics_event.description = event.description or ""
    cal.events.add(ics_event)
    return Response(content=str(cal), media_type="text/calendar")


@router.post("/ical-token/reset/{user_id}", response_model=dict)
async def reset_ical_token(
    user_id: int,
    db: Session = Depends(get_db),
    current_user: User = Depends(get_current_admin),
):
    user = db.query(User).filter(User.id == user_id).first()
    if not user:
        raise HTTPException(status_code=404, detail="Пользователь не найден")
    user.ical_token = token_urlsafe(32)
    db.commit()
    db.refresh(user)
    return {"ical_token": user.ical_token}<|MERGE_RESOLUTION|>--- conflicted
+++ resolved
@@ -2,26 +2,12 @@
 from sqlalchemy.orm import Session
 from typing import List
 from datetime import datetime
-<<<<<<< HEAD
 from app.core.database import get_db
 from app.services.calendar_event import CalendarEventService
 from app.schemas.calendar_event import CalendarEventCreate, CalendarEventUpdate, CalendarEventResponse
 from app.models.user import User, UserRole
 from app.api.routes.auth import get_current_admin, get_current_manager
 from fastapi.responses import Response, StreamingResponse
-import secrets
-=======
-from ...core.database import get_db
-from ...services.calendar_event import CalendarEventService
-from ...schemas.calendar_event import (
-    CalendarEventCreate,
-    CalendarEventUpdate,
-    CalendarEventResponse,
-)
-from ...models.user import User
-from .auth import get_current_admin, get_current_manager
-from fastapi.responses import Response
->>>>>>> 8f9ab8ef
 from ics import Calendar, Event as IcsEvent
 from secrets import token_urlsafe
 from app.models.calendar_event import CalendarEvent
