import asyncio
import logging
import os
from logging.handlers import RotatingFileHandler

from fastapi import FastAPI, Depends
from fastapi.middleware.cors import CORSMiddleware
from dotenv import load_dotenv

# Загрузка переменных окружения
load_dotenv()


# Настройка логирования
def setup_logging():
    log_dir = os.path.join(os.path.dirname(__file__), "logs")
    os.makedirs(log_dir, exist_ok=True)

    log_file = os.path.join(log_dir, "app.log")

    logging.basicConfig(
        level=logging.INFO,
        format="%(asctime)s - %(name)s - %(levelname)s - %(message)s",
        handlers=[
            logging.StreamHandler(),
            RotatingFileHandler(log_file, maxBytes=10 * 1024 * 1024, backupCount=5),
        ],
    )


# Инициализация логирования
setup_logging()
logger = logging.getLogger(__name__)

# Создание приложения FastAPI с отключенными автоматическими редиректами
app = FastAPI(
    title="phStudio API",
    description="API для фотостудии",
    version="1.0.0",
    # Отключаем редиректы глобально для всего приложения
    redirect_slashes=False
)

<<<<<<< HEAD
# Настройка CORS
app.add_middleware(
    CORSMiddleware,
    allow_origins=["*"],  # В продакшене заменить на конкретные домены
    allow_credentials=True,
    allow_methods=["*"],
    allow_headers=["*"],
)
=======

def create_app() -> FastAPI:
    # Создаем экземпляр FastAPI
    app = FastAPI(
        title="phStudio API",
        description="API для фотостудии",
        version="1.0.0",
        redirect_slashes=False,
        dependencies=[
            Depends(default_rate_limit)
        ],  # Применяем rate-limit ко всем эндпоинтам
    )

    # Настраиваем CORS из настроек
    app.add_middleware(
        CORSMiddleware,
        allow_origins=get_settings().CORS_ORIGINS,
        allow_credentials=True,
        allow_methods=["*"],
        allow_headers=["*"],
    )
>>>>>>> 8f9ab8ef

# Импорты после настройки логирования
from app.core.rate_limiter import setup_rate_limiter, default_rate_limit
from app.core.cache import setup_cache, cache_calendar_state, cache_settings, cache_gallery
from app.services.telegram_bot import TelegramBotService
from app.api.routes.calendar_events import router as calendar_events_router
from app.api.routes.settings import router as settings_router
from app.api.routes.gallery import router as gallery_router
from app.api.routes.news import router as news_router
from app.api.routes.auth import router as auth_router
from app.api.routes.booking import router as booking_router

# Создаем экземпляр FastAPI
app = FastAPI(title="Photo Studio API")

@app.on_event("startup")
async def startup_event():
    """Инициализация сервисов при запуске"""
    try:
<<<<<<< HEAD
        # Инициализация rate limiter
        await setup_rate_limiter()
        # Инициализация кэширования
        await setup_cache()
        logger.info("Rate limiter and cache services initialized successfully")
    except Exception as e:
        logger.error(f"Error initializing services: {str(e)}")

# Настраиваем CORS
app.add_middleware(
    CORSMiddleware,
    allow_origins=[
        "http://localhost:5173",
        "http://localhost:3000",
        "https://laughing-waffle-g7xxww4jqwwcg7q-5173.app.github.dev"
    ],
    allow_credentials=True,
    allow_methods=["*"],
    allow_headers=["*"]
)

# Применяем rate limiting к роутерам
for router in [
    calendar_events_router,
    settings_router,
    gallery_router,
    news_router,
    booking_router
]:
    for route in router.routes:
        route.dependencies.append(Depends(default_rate_limit))
=======
        TelegramBotService()
        logger.info("Telegram Bot Service successfully initialized")
    except Exception as e:
        logger.error(f"Error initializing Telegram Bot Service: {str(e)}")
>>>>>>> 8f9ab8ef

# Регистрируем роутеры
app.include_router(calendar_events_router)
app.include_router(settings_router)
app.include_router(gallery_router)
app.include_router(news_router)
app.include_router(auth_router)
app.include_router(booking_router)

<<<<<<< HEAD
# Инициализация Telegram бота
try:
    telegram_service = TelegramBotService()
    logger.info("Telegram Bot Service successfully initialized")
except Exception as e:
    logger.error(f"Error initializing Telegram Bot Service: {str(e)}")
    telegram_service = None
=======
app = create_app()
>>>>>>> 8f9ab8ef
<|MERGE_RESOLUTION|>--- conflicted
+++ resolved
@@ -41,7 +41,7 @@
     redirect_slashes=False
 )
 
-<<<<<<< HEAD
+
 # Настройка CORS
 app.add_middleware(
     CORSMiddleware,
@@ -50,31 +50,8 @@
     allow_methods=["*"],
     allow_headers=["*"],
 )
-=======
 
-def create_app() -> FastAPI:
-    # Создаем экземпляр FastAPI
-    app = FastAPI(
-        title="phStudio API",
-        description="API для фотостудии",
-        version="1.0.0",
-        redirect_slashes=False,
-        dependencies=[
-            Depends(default_rate_limit)
-        ],  # Применяем rate-limit ко всем эндпоинтам
-    )
 
-    # Настраиваем CORS из настроек
-    app.add_middleware(
-        CORSMiddleware,
-        allow_origins=get_settings().CORS_ORIGINS,
-        allow_credentials=True,
-        allow_methods=["*"],
-        allow_headers=["*"],
-    )
->>>>>>> 8f9ab8ef
-
-# Импорты после настройки логирования
 from app.core.rate_limiter import setup_rate_limiter, default_rate_limit
 from app.core.cache import setup_cache, cache_calendar_state, cache_settings, cache_gallery
 from app.services.telegram_bot import TelegramBotService
@@ -85,14 +62,10 @@
 from app.api.routes.auth import router as auth_router
 from app.api.routes.booking import router as booking_router
 
-# Создаем экземпляр FastAPI
-app = FastAPI(title="Photo Studio API")
-
 @app.on_event("startup")
 async def startup_event():
     """Инициализация сервисов при запуске"""
     try:
-<<<<<<< HEAD
         # Инициализация rate limiter
         await setup_rate_limiter()
         # Инициализация кэширования
@@ -100,6 +73,7 @@
         logger.info("Rate limiter and cache services initialized successfully")
     except Exception as e:
         logger.error(f"Error initializing services: {str(e)}")
+
 
 # Настраиваем CORS
 app.add_middleware(
@@ -114,6 +88,7 @@
     allow_headers=["*"]
 )
 
+
 # Применяем rate limiting к роутерам
 for router in [
     calendar_events_router,
@@ -124,12 +99,7 @@
 ]:
     for route in router.routes:
         route.dependencies.append(Depends(default_rate_limit))
-=======
-        TelegramBotService()
-        logger.info("Telegram Bot Service successfully initialized")
-    except Exception as e:
-        logger.error(f"Error initializing Telegram Bot Service: {str(e)}")
->>>>>>> 8f9ab8ef
+
 
 # Регистрируем роутеры
 app.include_router(calendar_events_router)
@@ -139,14 +109,11 @@
 app.include_router(auth_router)
 app.include_router(booking_router)
 
-<<<<<<< HEAD
+
 # Инициализация Telegram бота
 try:
     telegram_service = TelegramBotService()
     logger.info("Telegram Bot Service successfully initialized")
 except Exception as e:
     logger.error(f"Error initializing Telegram Bot Service: {str(e)}")
-    telegram_service = None
-=======
-app = create_app()
->>>>>>> 8f9ab8ef
+    telegram_service = None