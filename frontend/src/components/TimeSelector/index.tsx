import React, { useEffect, useState } from 'react';
import { Box, Typography, CircularProgress, Paper } from '@mui/material';
import { Dayjs } from 'dayjs';
import { getAvailableSlots } from '../../data/availability';
<<<<<<< HEAD
import { BookingSlot } from '../../types/index';
=======
import { BookingSlot } from '../../types';
>>>>>>> 6d4ca457

interface TimeSelectorProps {
  date: Dayjs;
  selectedTimes: string[];
  onTimeSelect: (times: string[]) => void;
}

export const TimeSelector: React.FC<TimeSelectorProps> = ({
  date,
  selectedTimes,
  onTimeSelect
}) => {
  const [slots, setSlots] = useState<BookingSlot[]>([]);
  const [loading, setLoading] = useState(true);
  const [error, setError] = useState<string | null>(null);

  useEffect(() => {
    const fetchSlots = async () => {
      try {
        setLoading(true);
        const dateStr = date.format('YYYY-MM-DD');
        const response = await getAvailableSlots(dateStr);
        setSlots(response.slots || []);
        setError(null);
      } catch (err) {
        setError('Ошибка при загрузке доступного времени');
        console.error('Error fetching slots:', err);
      } finally {
        setLoading(false);
      }
    };

    if (date) {
      fetchSlots();
    }
  }, [date]);

  if (loading) {
    return (
      <Box display="flex" justifyContent="center" alignItems="center" minHeight={200}>
        <CircularProgress />
      </Box>
    );
  }

  if (error) {
    return (
      <Paper elevation={0} sx={{ p: 2, bgcolor: 'error.light', color: 'error.contrastText' }}>
        <Typography align="center">
          {error}
        </Typography>
      </Paper>
    );
  }

  if (!slots.length) {
    return (
      <Paper elevation={0} sx={{ p: 2, bgcolor: 'warning.light' }}>
        <Typography align="center">
          Нет доступных слотов на выбранную дату
        </Typography>
      </Paper>
    );
  }

  return (
    <Box sx={{ mt: 3 }}>
      <Typography variant="h6" gutterBottom sx={{ mb: 2 }}>
        Выберите время
      </Typography>
      <Box 
        display="grid" 
        gridTemplateColumns={{
          xs: 'repeat(2, 1fr)',
          sm: 'repeat(3, 1fr)',
          md: 'repeat(4, 1fr)'
        }}
        gap={2}
      >
        {slots.map((slot) => (
          <Paper
            key={slot.time}
            onClick={() => {
              if (!slot.available) return;
              const isSelected = selectedTimes.includes(slot.time);
              const newTimes = isSelected
                ? selectedTimes.filter(t => t !== slot.time)
                : [...selectedTimes, slot.time].sort();
              onTimeSelect(newTimes);
            }}
            elevation={selectedTimes.includes(slot.time) ? 4 : 1}
            sx={{
              p: 2,
              cursor: slot.available ? 'pointer' : 'not-allowed',
              bgcolor: selectedTimes.includes(slot.time)
                ? 'primary.main'
                : slot.available
                  ? 'background.paper'
                  : 'action.disabledBackground',
              color: selectedTimes.includes(slot.time)
                ? 'primary.contrastText'
                : slot.available
                  ? 'text.primary'
                  : 'text.disabled',
              transition: 'all 0.2s ease-in-out',
              '&:hover': {
                transform: slot.available ? 'translateY(-2px)' : 'none',
                bgcolor: slot.available
                  ? selectedTimes.includes(slot.time)
                    ? 'primary.dark'
                    : 'primary.light'
                  : 'action.disabledBackground'
              }
            }}
          >
            <Typography 
              align="center" 
              variant="subtitle1" 
              sx={{ fontWeight: selectedTimes.includes(slot.time) ? 'bold' : 'normal' }}
            >
              {slot.time}
            </Typography>
          </Paper>
        ))}
      </Box>
    </Box>
  );
}; <|MERGE_RESOLUTION|>--- conflicted
+++ resolved
@@ -2,11 +2,8 @@
 import { Box, Typography, CircularProgress, Paper } from '@mui/material';
 import { Dayjs } from 'dayjs';
 import { getAvailableSlots } from '../../data/availability';
-<<<<<<< HEAD
 import { BookingSlot } from '../../types/index';
-=======
-import { BookingSlot } from '../../types';
->>>>>>> 6d4ca457
+
 
 interface TimeSelectorProps {
   date: Dayjs;
