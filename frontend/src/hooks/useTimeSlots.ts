import { useState, useCallback } from 'react';
import { format } from 'date-fns';
import { getAvailableSlots } from '../data/availability';
<<<<<<< HEAD
import { BookingSlot } from '../types/index';
=======
import { BookingSlot } from '../types';
>>>>>>> 6d4ca457

export function useTimeSlots() {
  const [loading, setLoading] = useState(false);
  const [slots, setSlots] = useState<Record<string, BookingSlot[]>>({});

  const fetchTimeSlots = useCallback(async (date: Date) => {
    const dateStr = format(date, 'yyyy-MM-dd');
    
    if (slots[dateStr]) {
      return slots[dateStr];
    }

    setLoading(true);
    try {
      const dayAvailability = await getAvailableSlots(dateStr);
      const timeSlots = dayAvailability.slots;
      
      setSlots(prev => ({
        ...prev,
        [dateStr]: timeSlots
      }));
      
      return timeSlots;
    } catch (error) {
      console.error('Error fetching time slots:', error);
      return [];
    } finally {
      setLoading(false);
    }
  }, [slots]);

  return {
    loading,
    slots,
    fetchTimeSlots
  };
}<|MERGE_RESOLUTION|>--- conflicted
+++ resolved
@@ -1,11 +1,8 @@
 import { useState, useCallback } from 'react';
 import { format } from 'date-fns';
 import { getAvailableSlots } from '../data/availability';
-<<<<<<< HEAD
 import { BookingSlot } from '../types/index';
-=======
-import { BookingSlot } from '../types';
->>>>>>> 6d4ca457
+
 
 export function useTimeSlots() {
   const [loading, setLoading] = useState(false);
