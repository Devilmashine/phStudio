import { useState, useCallback } from 'react';
import { format } from 'date-fns';
import { getAvailableSlots } from '../data/availability';
<<<<<<< HEAD
import { AvailabilityState, DayAvailability } from '../types/index';
=======
import { AvailabilityState, DayAvailability } from '../types';
>>>>>>> 6d4ca457

export function useCalendar() {
  const [loading, setLoading] = useState(false);
  const [availability, setAvailability] = useState<Record<string, DayAvailability>>({});

  const fetchAvailability = useCallback(async (date: Date) => {
    const dateStr = format(date, 'yyyy-MM-dd');
    
    if (availability[dateStr]) {
      return availability[dateStr];
    }

    setLoading(true);
    try {
      const dayAvailability = await getAvailableSlots(dateStr);

      setAvailability(prev => ({
        ...prev,
        [dateStr]: dayAvailability
      }));
      
      return dayAvailability;
    } catch (error) {
      console.error('Error fetching availability:', error);
      const errorAvailability: DayAvailability = {
        date: dateStr,
        isAvailable: false,
        slots: [],
        status: AvailabilityState.UNKNOWN
      };
      return errorAvailability;
    } finally {
      setLoading(false);
    }
  }, [availability]);

  return {
    loading,
    availability,
    fetchAvailability
  };
}<|MERGE_RESOLUTION|>--- conflicted
+++ resolved
@@ -1,11 +1,8 @@
 import { useState, useCallback } from 'react';
 import { format } from 'date-fns';
 import { getAvailableSlots } from '../data/availability';
-<<<<<<< HEAD
 import { AvailabilityState, DayAvailability } from '../types/index';
-=======
-import { AvailabilityState, DayAvailability } from '../types';
->>>>>>> 6d4ca457
+
 
 export function useCalendar() {
   const [loading, setLoading] = useState(false);
