import { getAvailableSlots } from '../../data/availability';
<<<<<<< HEAD
import { AvailabilityState } from '../../types/index';
=======
import { AvailabilityState } from '../../types';
>>>>>>> 6d4ca457

interface AvailableSlot {
  time: string;
  state?: AvailabilityState;
  bookedPercentage?: number;
  isBookable: boolean;
  events?: { start: string, end: string }[];
}

async function getMappedAvailableSlots(date: string): Promise<AvailableSlot[]> {
  const { slots } = await getAvailableSlots(date);
  return slots.map(s => ({
    time: s.startTime,
    state: s.state,
    bookedPercentage: s.bookedPercentage,
    isBookable: s.available
  }));
}

/**
 * Получает доступные слоты для указанной даты.
 */
export async function getBookingSlots(date: string): Promise<AvailableSlot[]> {
  try {
    return await getMappedAvailableSlots(date);
  } catch (error) {
    console.error('Error fetching booking slots:', error);
    throw new Error('Не удалось загрузить доступные слоты. Пожалуйста, попробуйте позже.');
  }
}

export async function checkAvailability(date: string, slots: string[]): Promise<boolean> {
  try {
    // Fetch available slots for the date
    const availableSlots = await getMappedAvailableSlots(date);

    // Check if all requested slots are available and bookable
    return slots.every(slot => {
      const matchingSlot = availableSlots.find(
        (availableSlot: AvailableSlot) => availableSlot.time === slot
      );
      
      // Only allow bookable slots
      return matchingSlot && matchingSlot.isBookable;
    });
  } catch (error) {
    console.error('Error checking availability:', error);
    return false;
  }
}

// Detailed availability information for frontend
export async function getDetailedAvailability(date: string): Promise<{
  time: string, 
  isBookable: boolean, 
  bookedPercentage?: number,
  events?: { start: string, end: string }[]
}[]> {
  try {
    const availableSlots = await getMappedAvailableSlots(date);

    return availableSlots.map(slot => ({
      time: slot.time,
      isBookable: slot.isBookable,
      bookedPercentage: slot.bookedPercentage,
      events: slot.events
    }));
  } catch (error) {
    console.error('Error fetching detailed availability:', error);
    return [];
  }
}

// Backward compatibility function for components expecting isBooked
export async function getBookingAvailability(date: string): Promise<{time: string, isBooked: boolean}[]> {
  try {
    const availableSlots = await getMappedAvailableSlots(date);

    return availableSlots.map(slot => ({
      time: slot.time,
      isBooked: !slot.isBookable
    }));
  } catch (error) {
    console.error('Error fetching booking availability:', error);
    return [];
  }
}<|MERGE_RESOLUTION|>--- conflicted
+++ resolved
@@ -1,9 +1,6 @@
 import { getAvailableSlots } from '../../data/availability';
-<<<<<<< HEAD
 import { AvailabilityState } from '../../types/index';
-=======
-import { AvailabilityState } from '../../types';
->>>>>>> 6d4ca457
+
 
 interface AvailableSlot {
   time: string;
